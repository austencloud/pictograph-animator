--- conflicted
+++ resolved
@@ -85,14 +85,8 @@
 			return;
 		}
 
-<<<<<<< HEAD
-		// Allow beat to go beyond totalBeats for final step completion
-		// Constrain to reasonable range (0 to totalBeats+1)
-		const constrainedBeat = Math.max(0, Math.min(beat, this.totalBeats + 1));
-=======
 		// Constrain beat to valid range (allow up to totalBeats to show final frame)
 		const constrainedBeat = Math.max(0, Math.min(beat, this.totalBeats));
->>>>>>> 5911262e
 
 		// Get start position (index 1 in sequence data)
 		const startPosition = this.sequenceData[1] as SequenceStep;
@@ -114,10 +108,6 @@
 			return;
 		}
 
-<<<<<<< HEAD
-		// For beats 1 to totalBeats, show animation steps
-		// Beat 1.0 = start of first step, Beat 2.0 = start of second step, etc.
-=======
 		// Handle final beat (when beat equals totalBeats)
 		if (constrainedBeat === this.totalBeats) {
 			// Show the final step at t=1.0 (completed state)
@@ -138,7 +128,6 @@
 		}
 
 		// Find the current step based on beat number (1-based for animation steps)
->>>>>>> 5911262e
 		const stepIndex = Math.floor(constrainedBeat - 1);
 		const nextStepIndex = stepIndex + 1;
 
